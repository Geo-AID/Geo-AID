use std::sync::Arc;

<<<<<<< HEAD
use super::{unroll::PointMeta, ExprKind, Weighed};
=======
use crate::generator::expression::Expression;

use super::{unroll::PointMeta};
>>>>>>> ad5a58a7

/// Defines the visual data of the figure.
#[derive(Debug)]
pub struct Figure {
    /// The points to be displayed
<<<<<<< HEAD
    pub points: Vec<(Arc<Weighed<ExprKind>>, PointMeta)>,
    /// The lines to be displayed
    pub lines: Vec<Arc<Weighed<ExprKind>>>,
    /// Angles to be displayed
    pub angles: Vec<(Arc<Weighed<Expression>>, u8)>, // This u8 refers to number of arcs in an angle!
=======
    pub points: Vec<(Arc<Expression>, PointMeta)>,
    /// The lines to be displayed
    pub lines: Vec<Arc<Expression>>,
>>>>>>> ad5a58a7
    /// The canvas size.
    pub canvas_size: (usize, usize),
}<|MERGE_RESOLUTION|>--- conflicted
+++ resolved
@@ -1,28 +1,18 @@
 use std::sync::Arc;
 
-<<<<<<< HEAD
-use super::{unroll::PointMeta, ExprKind, Weighed};
-=======
 use crate::generator::expression::Expression;
 
 use super::{unroll::PointMeta};
->>>>>>> ad5a58a7
 
 /// Defines the visual data of the figure.
 #[derive(Debug)]
 pub struct Figure {
     /// The points to be displayed
-<<<<<<< HEAD
-    pub points: Vec<(Arc<Weighed<ExprKind>>, PointMeta)>,
-    /// The lines to be displayed
-    pub lines: Vec<Arc<Weighed<ExprKind>>>,
-    /// Angles to be displayed
-    pub angles: Vec<(Arc<Weighed<Expression>>, u8)>, // This u8 refers to number of arcs in an angle!
-=======
     pub points: Vec<(Arc<Expression>, PointMeta)>,
     /// The lines to be displayed
     pub lines: Vec<Arc<Expression>>,
->>>>>>> ad5a58a7
+    /// Angles to be displayed
+    pub angles: Vec<(Arc<Expression>, u8)>, // This u8 refers to number of arcs in an angle!
     /// The canvas size.
     pub canvas_size: (usize, usize),
 }