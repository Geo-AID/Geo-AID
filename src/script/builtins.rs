use super::unroll::CompileContext;

pub mod angle;
pub mod bisector;
pub mod circle;
pub mod degrees;
pub mod dst;
pub mod intersection;
pub mod mid;
pub mod parallel;
pub mod perpendicular;
pub mod point;
<<<<<<< HEAD
pub mod radians;
pub mod circle;
/// Registers all builtins
pub fn register(context: &mut CompileContext) {
    point::register(context); // Point()
    dst::register(context); // dst()
    angle::register(context); // angle()
    degrees::register(context); // degrees()
    radians::register(context); // radians()
    mid::register(context); // mid()
    perpendicular::register(context); // perpendicular_through()
    parallel::register(context); // parallel_through()
    intersection::register(context); // intersection()
    bisector::register(context); // bisector()
    circle::register(context); // Circle()
}

macro_rules! ty {
    ($name:ident) => {$crate::script::ty::$name};
    ($count:literal-P) => {
        $crate::script::ty::collection($count)
    }
}

macro_rules! params {
    // ($($count:literal-)? $t:ident) => ($crate::script::builtins::ty!($($count-)? $t));
    ($($($count:literal-)? $t:ident),*) => {vec![$($crate::script::builtins::macros::ty!($($count-)? $t)),*]}
}

macro_rules! group {
    () => (None);
    (...$($count:literal-)? $t:ident) => (Some($crate::script::builtins::macros::ty!($($count-)? $t)))
}

macro_rules! overload {
    (($($($count:literal-)? $t:ident),* $(...$($gc:literal-)? $gt:ident)?) -> $($rcount:literal-)? $ret:ident {$content:expr}) => {
        $crate::script::unroll::FunctionOverload {
            returned_type: $crate::script::builtins::macros::ty!($($rcount-)? $ret),
            definition_span: None,
            definition: $crate::script::unroll::FunctionDefinition(Box::new(
                $content
            )),
            params: $crate::script::builtins::macros::params!($($($count-)? $t),*),
            param_group: $crate::script::builtins::macros::group!()
        }
    };
    (($($($count:literal-)? $t:ident),* $(...$($gc:literal-)? $gt:ident)?) -> $($rcount:literal-)? $ret:ident : $func:ident) => {
        $crate::script::unroll::FunctionOverload {
            returned_type: $crate::script::builtins::macros::ty!($($rcount-)? $ret),
            definition_span: None,
            definition: $crate::script::unroll::FunctionDefinition(Box::new($func)),
            params: $crate::script::builtins::macros::params!($($($count-)? $t),*),
            param_group: $crate::script::builtins::macros::group!($(...$($gc-)? $gt)?)
        }
    };
}

/// Helper macros
pub mod macros {
    macro_rules! call {
        ($fig:ident : $func:ident($($arg:expr),*)) => {
            $func(&[$($arg.clone()),*], $fig, None)
        };
    }

    macro_rules! index {
        ($col:expr, $at:literal) => {
            $crate::script::unroll::UnrolledExpression {
                weight: 1.0,
                ty: $crate::script::ty::POINT,
                span: $crate::span!(0, 0, 0, 0),
                data: std::rc::Rc::new($crate::script::unroll::UnrolledExpressionData::IndexCollection(
                    $col.clone(),
                    $at
                ))
            }
        }
    }

    macro_rules! bisector {
        ($a:expr, $b:expr, $c:expr) => {
            $crate::script::unroll::UnrolledExpression {
                weight: 1.0,
                ty: $crate::script::ty::LINE,
                span: $crate::span!(0, 0, 0, 0),
                data: std::rc::Rc::new($crate::script::unroll::UnrolledExpressionData::AngleBisector(
                    $a.clone(), $b.clone(), $c.clone()
                ))
            }
        }
    }

    macro_rules! line2 {
        ($a:expr, $b:expr) => {
            $crate::script::unroll::UnrolledExpression {
                weight: 1.0,
                ty: $crate::script::ty::LINE,
                span: $crate::span!(0, 0, 0, 0),
                data: std::rc::Rc::new($crate::script::unroll::UnrolledExpressionData::LineFromPoints(
                    $a.clone(), $b.clone()
                ))
            }
        }
    }

    macro_rules! intersection {
        ($a:expr, $b:expr) => {
            $crate::script::unroll::UnrolledExpression {
                weight: 1.0,
                ty: $crate::script::ty::POINT,
                span: $crate::span!(0, 0, 0, 0),
                data: std::rc::Rc::new($crate::script::unroll::UnrolledExpressionData::LineLineIntersection(
                    $a.clone(), $b.clone()
                ))
            }
        }
    }

    macro_rules! average {
        ($($count:literal-)? $t:ident : $x:expr) => {
            $crate::script::unroll::UnrolledExpression {
                weight: 1.0,
                ty: $crate::script::builtins::macros::ty!($($count-)? $t),
                span: $crate::span!(0, 0, 0, 0),
                data: std::rc::Rc::new($crate::script::unroll::UnrolledExpressionData::Average(
                    $x.iter().cloned().collect()
                ))
            }
        };
    }

    macro_rules! angle_expr {
        ($a:expr, $b:expr, $c:expr) => {
            $crate::script::unroll::UnrolledExpression {
                weight: 1.0,
                ty: $crate::script::ty::ANGLE,
                span: $crate::span!(0, 0, 0, 0),
                data: std::rc::Rc::new($crate::script::unroll::UnrolledExpressionData::ThreePointAngle(
                    $a.clone(), $b.clone(), $c.clone()
                ))
            }
        };
        ($a:expr, $b:expr) => {
            $crate::script::unroll::UnrolledExpression {
                weight: 1.0,
                ty: $crate::script::ty::ANGLE,
                span: $crate::span!(0, 0, 0, 0),
                data: std::rc::Rc::new($crate::script::unroll::UnrolledExpressionData::TwoLineAngle(
                    $a.clone(), $b.clone()
                ))
            }
        }
    }

    macro_rules! circle_expr {
        ($a:expr, $b:expr) => {
            $crate::script::unroll::UnrolledExpression {
                weight: 1.0,
                ty: $crate::script::ty::CIRCLE,
                span: $crate::span!(0, 0, 0, 0),
                data: std::rc::Rc::new($crate::script::unroll::UnrolledExpressionData::Circle(
                    $a.clone(), $b.clone()
                ))
            }
        }
    }

    macro_rules! set_unit {
        ($a:expr, %$unit:ident) => {
            $crate::script::unroll::UnrolledExpression {
                weight: 1.0,
                ty: $crate::script::ty::$unit,
                span: $crate::span!(0, 0, 0, 0),
                data: std::rc::Rc::new($crate::script::unroll::UnrolledExpressionData::SetUnit(
                    $a.clone(), $crate::script::unit::$unit
                ))
            }
        };
        ($a:expr, $unit:expr) => {
            $crate::script::unroll::UnrolledExpression {
                weight: 1.0,
                ty: $crate::script::ty::$unit,
                span: $crate::span!(0, 0, 0, 0),
                data: std::rc::Rc::new($crate::script::unroll::UnrolledExpressionData::SetUnit(
                    $a.clone(), $unit
                ))
            }
        }
    }

    macro_rules! math {
        (*, $a:expr, $b:expr) => {
            $crate::script::unroll::UnrolledExpression {
                weight: 1.0,
                ty: $crate::script::Type::Scalar(Some($a.ty.as_scalar().unwrap().unwrap() * &$b.ty.as_scalar().unwrap().unwrap())),
                span: $crate::span!(0, 0, 0, 0),
                data: std::rc::Rc::new($crate::script::unroll::UnrolledExpressionData::Multiply(
                    $a.clone(), $b.clone()
                ))
            } 
        };
    }

    macro_rules! number {
        ($v:expr) => {
            $crate::script::unroll::UnrolledExpression {
                weight: 1.0,
                ty: $crate::script::ty::SCALAR,
                span: $crate::span!(0, 0, 0, 0),
                data: std::rc::Rc::new($crate::script::unroll::UnrolledExpressionData::Number(
                    $v
                ))
            } 
        };
    }

    macro_rules! free {
        (POINT) => {
            $crate::script::unroll::UnrolledExpression {
                weight: 1.0,
                ty: $crate::script::ty::POINT,
                span: $crate::span!(0, 0, 0, 0),
                data: std::rc::Rc::new($crate::script::unroll::UnrolledExpressionData::FreePoint)
            }
        };
    }

    macro_rules! parallel_through {
        ($a:expr, $b:expr) => {
            $crate::script::unroll::UnrolledExpression {
                weight: 1.0,
                ty: $crate::script::ty::LINE,
                span: $crate::span!(0, 0, 0, 0),
                data: std::rc::Rc::new($crate::script::unroll::UnrolledExpressionData::ParallelThrough(
                    $a.clone(), $b.clone()
                ))
            }
        }
    }

    macro_rules! perpendicular_through {
        ($a:expr, $b:expr) => {
            $crate::script::unroll::UnrolledExpression {
                weight: 1.0,
                ty: $crate::script::ty::LINE,
                span: $crate::span!(0, 0, 0, 0),
                data: std::rc::Rc::new($crate::script::unroll::UnrolledExpressionData::PerpendicularThrough(
                    $a.clone(), $b.clone()
                ))
            }
        }
    }

    macro_rules! distance {
        (PP: $a:expr, $b:expr) => {
            $crate::script::unroll::UnrolledExpression {
                weight: 1.0,
                ty: $crate::script::ty::DISTANCE,
                span: $crate::span!(0, 0, 0, 0),
                data: std::rc::Rc::new($crate::script::unroll::UnrolledExpressionData::PointPointDistance(
                    $a.clone(), $b.clone()
                ))
            }
        };
        (PL: $a:expr, $b:expr) => {
            $crate::script::unroll::UnrolledExpression {
                weight: 1.0,
                ty: $crate::script::ty::DISTANCE,
                span: $crate::span!(0, 0, 0, 0),
                data: std::rc::Rc::new($crate::script::unroll::UnrolledExpressionData::PointLineDistance(
                    $a.clone(), $b.clone()
                ))
            }
        };
    }
    pub(crate) use {
        ty, overload, params, call, index, bisector, line2,
        group, average, angle_expr, circle_expr, set_unit, math, number,
        intersection, free, parallel_through, perpendicular_through,
        distance
    };
}
=======
pub mod radians;
>>>>>>> 8183dd59
<|MERGE_RESOLUTION|>--- conflicted
+++ resolved
@@ -10,9 +10,7 @@
 pub mod parallel;
 pub mod perpendicular;
 pub mod point;
-<<<<<<< HEAD
 pub mod radians;
-pub mod circle;
 /// Registers all builtins
 pub fn register(context: &mut CompileContext) {
     point::register(context); // Point()
@@ -292,7 +290,4 @@
         intersection, free, parallel_through, perpendicular_through,
         distance
     };
-}
-=======
-pub mod radians;
->>>>>>> 8183dd59
+}