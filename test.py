import argparse
import subprocess
import os
import sys
from pathlib import Path
from typing import List, Tuple
import csv
import time
import enum


class Engine(enum.Enum):
    GLIDE = "glide"
    RAGE = "rage"


def run_command(command: str) -> None:
    proc = subprocess.Popen(command.split())
    proc.communicate()
    proc.wait()

    if proc.returncode != 0:
        raise RuntimeError(f"command {command} failed.")


def run_cargo_build() -> None:
    command = "cargo build --verbose --workspace"
    run_command(command)


def run_cargo_test() -> None:
    command = "cargo test --verbose --workspace"
    run_command(command)


def run_cargo_fmt() -> None:
    command = "cargo fmt --all -- --check"
    run_command(command)


def run_cargo_clippy() -> None:
    command = "cargo clippy --all-features --all-targets -- -D warnings"
    run_command(command)


def run_unit_tests_from_directory(engine: str) -> None:
    # First, we run all tests through Geo-AID to their respective directories.
    tests = []
    for file in os.scandir("tests"):
        if file.is_file() and file.name.endswith(".geo"):
            print(f"Rendering {file.name}")

            path = Path(file.path)
            output = os.path.join("reports", path.stem)
            tests.append(path.stem)

            os.makedirs(output, exist_ok=True)

            proc = subprocess.Popen([
                "cargo", "run", "--release", "--",
<<<<<<< HEAD
                file.path, "-o", os.path.join(output),
=======
                file.path, os.path.join(output, "result.svg"),
>>>>>>> 7bf99787
                "-l", os.path.join(output, "log.log"),
                "-f", "svg", "-e", engine
            ])
            proc.communicate()
            proc.wait()

    records = [
        ["Name", "Result", "Previous quality", "New quality", "Delta", "Previous time", "New time", "Delta"]
    ]
    total_quality_old = 0
    total_quality_new = 0

    total_time_old = 0
    total_time_new = 0

    for name in tests:
        dir = os.path.abspath(os.path.join("reports", name))

        if os.path.exists(os.path.join(dir, "log-pre.log")):
            with open(os.path.join(dir, "log-pre.log")) as fp:
                lines = fp.readlines()
                # print(lines)

                old_quality = float(lines[1].strip())
                old_time = float(lines[2].strip())
        else:
            old_quality = 0
            old_time = 0

        total_quality_old += old_quality
        total_time_old += old_time

        with open(os.path.join(dir, "log.log")) as fp:
            lines = fp.readlines()
            # print(lines)

            if lines[0].strip() == "0":
                new_result = "ok"
                new_quality = float(lines[1].strip())
                new_time = float(lines[2].strip())
                total_time_new += new_time
                total_quality_new += new_quality

                # Replace the old file with the new one
                with open(os.path.join(dir, "log-pre.log"), "w+") as fp2:
                    fp2.writelines(lines)
            else:
                new_result = "error"
                new_quality = 0
                new_time = 0
                total_time_new += old_time
                total_quality_new += old_quality

        records.append([name, new_result, old_quality, new_quality, new_quality - old_quality, old_time, new_time,
                        new_time - old_time])

    with open(os.path.join("reports", "report.csv"), "w+", newline='') as csvfile:
        writer = csv.writer(csvfile)
        writer.writerows(records)
        testcount = len(tests)
        writer.writerow([
            "average",
            "-",
            total_quality_old / testcount,
            total_quality_new / testcount,
            (total_quality_new - total_quality_old) / testcount,
            total_time_old / testcount,
            total_time_new / testcount,
            (total_time_new - total_time_old) / testcount
        ])

def main() -> None:

    parser = argparse.ArgumentParser()
    parser.add_argument(
        'engine',
        choices=[e.value for e in Engine],  # This will be ['glide', 'rage']
        nargs='?',  # Makes it optional
        default=Engine.GLIDE.value,  # Default to "glide"
        help="Choose an engine: 'glide' or 'rage'. Default is 'glide'."
    )

    args = parser.parse_args()

    engine = args.engine

    run_cargo_build()
    run_cargo_test()
    run_cargo_fmt()
    run_cargo_clippy()
    run_unit_tests_from_directory(engine)


if __name__ == "__main__":
    main()<|MERGE_RESOLUTION|>--- conflicted
+++ resolved
@@ -1,4 +1,3 @@
-import argparse
 import subprocess
 import os
 import sys
@@ -58,11 +57,7 @@
 
             proc = subprocess.Popen([
                 "cargo", "run", "--release", "--",
-<<<<<<< HEAD
-                file.path, "-o", os.path.join(output),
-=======
-                file.path, os.path.join(output, "result.svg"),
->>>>>>> 7bf99787
+                file.path, "-o", os.path.join(output, "result.svg"),
                 "-l", os.path.join(output, "log.log"),
                 "-f", "svg", "-e", engine
             ])
